/*
 * Licensed to the Apache Software Foundation (ASF) under one or more
 * contributor license agreements.  See the NOTICE file distributed with
 * this work for additional information regarding copyright ownership.
 * The ASF licenses this file to You under the Apache License, Version 2.0
 * (the "License"); you may not use this file except in compliance with
 * the License.  You may obtain a copy of the License at
 *
 *     http://www.apache.org/licenses/LICENSE-2.0
 *
 * Unless required by applicable law or agreed to in writing, software
 * distributed under the License is distributed on an "AS IS" BASIS,
 * WITHOUT WARRANTIES OR CONDITIONS OF ANY KIND, either express or implied.
 * See the License for the specific language governing permissions and
 * limitations under the License.
 */
package org.apache.rocketmq.tools.command.topic;

import java.util.Arrays;
import java.util.HashSet;
import java.util.Set;
import org.apache.commons.cli.CommandLine;
import org.apache.commons.cli.Option;
import org.apache.commons.cli.Options;
import org.apache.rocketmq.client.exception.MQBrokerException;
import org.apache.rocketmq.client.exception.MQClientException;
import org.apache.rocketmq.remoting.RPCHook;
import org.apache.rocketmq.remoting.exception.RemotingException;
import org.apache.rocketmq.srvutil.ServerUtil;
import org.apache.rocketmq.tools.admin.DefaultMQAdminExt;
import org.apache.rocketmq.tools.command.CommandUtil;
import org.apache.rocketmq.tools.command.SubCommand;
import org.apache.rocketmq.tools.command.SubCommandException;

public class DeleteTopicSubCommand implements SubCommand {
    public static void deleteTopic(final DefaultMQAdminExt adminExt,
        final String clusterName,
        final String topic
    ) throws InterruptedException, MQBrokerException, RemotingException, MQClientException {

        Set<String> brokerAddressSet = CommandUtil.fetchMasterAndSlaveAddrByClusterName(adminExt, clusterName);
        adminExt.deleteTopicInBroker(brokerAddressSet, topic);
        System.out.printf("delete topic [%s] from cluster [%s] success.%n", topic, clusterName);

        Set<String> nameServerSet = null;
        if (adminExt.getNamesrvAddr() != null) {
            String[] ns = adminExt.getNamesrvAddr().trim().split(";");
            nameServerSet = new HashSet(Arrays.asList(ns));
        }

<<<<<<< HEAD
        adminExt.deleteTopicInNameServer(nameServerSet, topic, clusterName);
=======
        adminExt.deleteTopicInNameServer(nameServerSet, clusterName, topic);
>>>>>>> ef37465e
        System.out.printf("delete topic [%s] from NameServer success.%n", topic);
    }

    @Override
    public String commandName() {
        return "deleteTopic";
    }

    @Override
    public String commandDesc() {
        return "Delete topic from broker and NameServer.";
    }

    @Override
    public Options buildCommandlineOptions(Options options) {
        Option opt = new Option("t", "topic", true, "topic name");
        opt.setRequired(true);
        options.addOption(opt);

        opt = new Option("c", "clusterName", true, "delete topic from which cluster");
        opt.setRequired(true);
        options.addOption(opt);

        return options;
    }

    @Override
    public void execute(CommandLine commandLine, Options options, RPCHook rpcHook) throws SubCommandException {
        DefaultMQAdminExt adminExt = new DefaultMQAdminExt(rpcHook);
        adminExt.setInstanceName(Long.toString(System.currentTimeMillis()));
        try {
            String topic = commandLine.getOptionValue('t').trim();

            if (commandLine.hasOption('c')) {
                String clusterName = commandLine.getOptionValue('c').trim();

                adminExt.start();
                deleteTopic(adminExt, clusterName, topic);
                return;
            }

            ServerUtil.printCommandLineHelp("mqadmin " + this.commandName(), options);
        } catch (Exception e) {
            throw new SubCommandException(this.getClass().getSimpleName() + " command failed", e);
        } finally {
            adminExt.shutdown();
        }
    }
}<|MERGE_RESOLUTION|>--- conflicted
+++ resolved
@@ -48,11 +48,7 @@
             nameServerSet = new HashSet(Arrays.asList(ns));
         }
 
-<<<<<<< HEAD
-        adminExt.deleteTopicInNameServer(nameServerSet, topic, clusterName);
-=======
         adminExt.deleteTopicInNameServer(nameServerSet, clusterName, topic);
->>>>>>> ef37465e
         System.out.printf("delete topic [%s] from NameServer success.%n", topic);
     }
 
